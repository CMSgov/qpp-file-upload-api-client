--- conflicted
+++ resolved
@@ -2,13 +2,7 @@
 *.swp
 .idea
 dist
-<<<<<<< HEAD
-.nyc_output
-coverage
-.ds_store
-=======
 
 .DS_Store
 .nyc_output/
-coverage/
->>>>>>> 7ca97c80
+coverage/