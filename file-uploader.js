import { fileUploaderUtil } from './file-uploader-util';

/*
 * Main function to be exported from this file. Calls individual functions to
 * parse the submission body given, validate it with the POST /public/validate-submission
 * endpoint, look for an existing submission matching the file's submission's parameters,
 * and then POST or PUT measurementSets from the file.
 *
 * @param {String} submissionBody
 * @param {String} submissionFormat ('JSON' or 'XML')
 * @param {Object} requestHeaders
 * @param {String} baseSubmissionURL
 * @param {Function} callback
 *
 * @return {Promise}
 *
 * Note: Error Format
 * {
 * "error": {
 *   "type": "ValidationError",
 *   "message": "invalid submission object",
 *   "details": [
 *     {
 *       "message": "field 'submissionMethod' in Submission.measurementSets[0] is invalid: cmsWebInterface is not allowed via file upload",
 *       "path": "$.measurementSets[0].submissionMethod"
 *     },
 *     {
 *       "message": "field 'submissionMethod' in Submission.measurementSets[1] is invalid: cmsWebInterface is not allowed via file upload",
 *       "path": "$.measurementSets[1].submissionMethod"
 *     }
 *   ]
 * }
 *}
 */
export function fileUploader(submissionBody, submissionFormat, requestHeaders, baseSubmissionURL, callback) {
  let validatedSubmission;
  let existingSubmission;
  const errs = [];
  const createdMeasurementSets = [];

  const baseOptions = {
    url: baseSubmissionURL,
    headers: Object.assign({
      Accept: 'application/json',
      'Content-Type': 'application/json'
    }, requestHeaders)
  };

  return fileUploaderUtil.validateSubmission(submissionBody, submissionFormat, baseOptions)
    .then((_validSubmission) => {
      // QPPSF-5596, part of the validation logic for NonProportion measures for PY 2019, is to add a new field during validation,
      // to prevent additional fields being added, we are going to send the original submission object
<<<<<<< HEAD
      // to the api since the validation adds some validation properties, should be handled
=======
      // to the api since the validation adds some validation properties, we need to account for that
>>>>>>> 31eae692
      validatedSubmission = JSON.parse(submissionBody);
      return fileUploaderUtil.getExistingSubmission(validatedSubmission, baseOptions);
    }).then((existingSubmissionReturned) => {
      existingSubmission = existingSubmissionReturned;
      let firstMeasurementSetPromise;

      // If there is no existing submission, we want to do one POST /measurement-sets call
      // first and let it fully finish so it can create the new Submission and not compete
      // with other POST /measurement-sets calls to create the submission, which can cause
      // errors
      if (!existingSubmission) {
        const firstMeasurementSet = Object.assign({}, validatedSubmission.measurementSets.pop(), {submission: {
          programName: validatedSubmission.programName,
          entityType: validatedSubmission.entityType,
          entityId: validatedSubmission.entityId || null,
          taxpayerIdentificationNumber: validatedSubmission.taxpayerIdentificationNumber || null,
          nationalProviderIdentifier: validatedSubmission.nationalProviderIdentifier || null,
          performanceYear: validatedSubmission.performanceYear
        }});
        firstMeasurementSetPromise = fileUploaderUtil.postMeasurementSet(firstMeasurementSet, baseOptions);
      }

      return firstMeasurementSetPromise;
    }).then((firstMeasurementSetOutput) => {
      // If we did fire off the first POST /measurement-sets call and it worked (because
      // no error was thrown), then store the output here
      if (firstMeasurementSetOutput) {
        createdMeasurementSets.push(firstMeasurementSetOutput);
      }

      // Submit all remaining measurementSets
      const postAndPutPromises = fileUploaderUtil.submitMeasurementSets(existingSubmission, validatedSubmission, baseOptions, requestHeaders);

      // Transform rejected promises into Errors so they are caught and don't short-circuit
      // the others
      const caughtPromises = postAndPutPromises.map(promise => promise.catch(err => {
        return {
          error: err
        };
      }));

      return Promise.all(caughtPromises);
    }).then((postAndPutOutputs) => {
      // Aggregate the errors and created measurementSets
      postAndPutOutputs.forEach((postOrPutOutput) => {
        if (postOrPutOutput && postOrPutOutput.error) {
          errs.push(postOrPutOutput.error);
        } else {
          createdMeasurementSets.push(postOrPutOutput);
        }
      });

      // Call the callback with the aggregated error string and list of measurementSets created
      callback(errs, createdMeasurementSets);
    }).catch((err) => {
      // Call the callback with the aggregated error string and an empty list (no measurementSets created)
      callback([err], []);
    });
}<|MERGE_RESOLUTION|>--- conflicted
+++ resolved
@@ -50,11 +50,8 @@
     .then((_validSubmission) => {
       // QPPSF-5596, part of the validation logic for NonProportion measures for PY 2019, is to add a new field during validation,
       // to prevent additional fields being added, we are going to send the original submission object
-<<<<<<< HEAD
       // to the api since the validation adds some validation properties, should be handled
-=======
-      // to the api since the validation adds some validation properties, we need to account for that
->>>>>>> 31eae692
+
       validatedSubmission = JSON.parse(submissionBody);
       return fileUploaderUtil.getExistingSubmission(validatedSubmission, baseOptions);
     }).then((existingSubmissionReturned) => {
