--- conflicted
+++ resolved
@@ -1,10 +1,4 @@
 
-<<<<<<< HEAD
-## [1.3.0] - 2019-02-13
-### Added
-- QPPSF-3983 - Low Security Alert Fix.
-=======
 ## [1.3.1] - 2019-06-06
 ### Added
-- QPPSF-4653 - Fixed Vulnerability Issues with Lodash and Axios
->>>>>>> 80f989f6
+- QPPSF-4653 - Fixed Vulnerability Issues with Lodash and Axios