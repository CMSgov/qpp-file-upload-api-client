<<<<<<< HEAD
## [1.3.5] - 2020-02-02
=======

## [1.3.6] - 2020-02-06
>>>>>>> c1cef053
### Added
- Minor updates to deployment sequence<|MERGE_RESOLUTION|>--- conflicted
+++ resolved
@@ -1,8 +1,4 @@
-<<<<<<< HEAD
-## [1.3.5] - 2020-02-02
-=======
 
 ## [1.3.6] - 2020-02-06
->>>>>>> c1cef053
 ### Added
 - Minor updates to deployment sequence